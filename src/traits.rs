--- conflicted
+++ resolved
@@ -1,20 +1,10 @@
-<<<<<<< HEAD
 use crate::classes::DeviceClass;
 use crate::PCIDevice;
-=======
-use crate::{classes::DeviceClass};
->>>>>>> 50c98d62
 use std::path::PathBuf;
-use crate::PCIDevice;
 
 pub trait Properties {
     /// This function returns a new instance of PCIDevice
     fn new(path: &str) -> Self;
-<<<<<<< HEAD
-
-=======
-    
->>>>>>> 50c98d62
     /// After creating a new instance of PCIDevice, `init()` should be
     /// run to fetch the data of the newly created instance.
     fn init(&mut self);
@@ -22,7 +12,6 @@
     // -v- The getters -v-
     /// This function returns the `PCIDevice` path.
     fn path(&self) -> PathBuf;
-<<<<<<< HEAD
 
     /// This function returns the `PCIDevice` address.
     fn address(&self) -> String;
@@ -33,24 +22,11 @@
     /// This function returns the `PCIDevice` vendor ID.
     fn vendor_id(&self) -> String;
 
-=======
-    
-    /// This function returns the `PCIDevice` address.
-    fn address(&self) -> String;
-    
-    /// This function returns the `PCIDevice` class ID.
-    fn class_id(&self) -> String;
-    
-    /// This function returns the `PCIDevice` vendor ID.
-    fn vendor_id(&self) -> String;
-    
->>>>>>> 50c98d62
     /// This function returns the `PCIDevice` device ID.
     fn device_id(&self) -> String;
 
     /// This function returns the `PCIDevice` NUMA node.
     fn numa_node(&self) -> isize;
-<<<<<<< HEAD
 
     /// This function returns the `PCIDevice` class name.
     fn class_name(&self) -> String;
@@ -58,22 +34,12 @@
     /// This function returns the `PCIDevice` vendor name.
     fn vendor_name(&self) -> String;
 
-=======
-    
-    /// This function returns the `PCIDevice` class name.
-    fn class_name(&self) -> String;
-    
-    /// This function returns the `PCIDevice` vendor name.
-    fn vendor_name(&self) -> String;
-    
->>>>>>> 50c98d62
     /// This function returns the `PCIDevice` device name.
     fn device_name(&self) -> String;
 
     // -v- The setters -v-
     /// Set the `path` field of the struct that implements it
     fn set_path(&mut self, p: PathBuf);
-<<<<<<< HEAD
 
     /// This function sets the `address` field of the struct that implements it
     fn set_address(&mut self);
@@ -84,24 +50,11 @@
     /// This function sets the `device_id` field of the struct that implements it
     fn set_vendor_id(&mut self);
 
-=======
-    
-    /// This function sets the `address` field of the struct that implements it
-    fn set_address(&mut self);
-    
-    /// This function sets the `device_id` field of the struct that implements it
-    fn set_class_id(&mut self);
-    
-    /// This function sets the `device_id` field of the struct that implements it
-    fn set_vendor_id(&mut self);
-    
->>>>>>> 50c98d62
     /// This function sets the `device_id` field of the struct that implements it
     fn set_device_id(&mut self);
 
     /// This function sets the `numa_node` field of the struct that implements it
     fn set_numa_node(&mut self);
-<<<<<<< HEAD
 
     /// This function sets the `class_name` field of the struct that implements it
     fn set_class_name(&mut self);
@@ -109,45 +62,18 @@
     /// This function sets the `vendor_name` field of the struct that implements it
     fn set_vendor_name(&mut self, name: String);
 
-=======
-    
-    /// This function sets the `class_name` field of the struct that implements it
-    fn set_class_name(&mut self);
-    
-    /// This function sets the `vendor_name` field of the struct that implements it
-    fn set_vendor_name(&mut self, name: String);
-    
->>>>>>> 50c98d62
     /// This function sets the `device_name` field of the struct that implements it
     fn set_device_name(&mut self, name: String);
 }
 
 pub trait Fetch {
     /// This function returns a list of available PCI devices and their information.
-<<<<<<< HEAD
     fn fetch() -> Vec<PCIDevice>;
 
     /// This function returns a list of available PCI devices of a specific class and their information.  \
     fn fetch_by_class(class: DeviceClass) -> Vec<PCIDevice>;
 
     /// This function returns a list of available GPUs and their information. \
-=======
-    ///
-    /// *This function returns a minute amount of information.*
-    fn fetch() -> Vec<PCIDevice>;
-    
-    /// This function returns a list of available PCI devices with *detailed information*.
-    fn fetch_detailed() -> Vec<PCIDevice>;
-    
-    /// This function returns a list of available PCI devices of a specific class and their information.  \
-    /// *This function returns a minute amount of information.*
-    fn fetch_by_class(class: DeviceClass) -> Vec<PCIDevice>;
-    
-    /// This function returns a list of available PCI devices of a specific class with detailed information.
-    fn fetch_by_class_detailed(class: DeviceClass) -> Vec<PCIDevice>;
-    
-    /// This function returns a list of available GPUs with only the necessary information. \
->>>>>>> 50c98d62
     /// This is essentially a wrapper for `fetch_by_class(DeviceClass::DisplayController)`
     /// but tries to extract only the necessary data from device names, for example: \
     /// - `TU117M [GeForce GTX 1650 Mobile / Max-Q]` can become `GeForce GTX 1650 Mobile / Max-Q`
