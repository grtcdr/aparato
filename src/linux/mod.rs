use crate::classes::*;
use crate::extra::*;
use crate::traits::*;
use std::path::PathBuf;

/// This is where PCI devices are located.
const PATH_TO_PCI_DEVICES: &str = "/sys/bus/pci/devices";
/// This is where the pci.ids file is located.
const PATH_TO_PCI_IDS: &str = "/usr/share/hwdata/pci.ids";

#[derive(Debug)]
pub struct LinuxPCIDevice {
    path: PathBuf,
    address: String,
    class_id: String,
    class_name: String,
    vendor_id: String,
    vendor_name: String,
    device_id: String,
    device_name: String,
    numa_node: isize,
}

impl Properties for LinuxPCIDevice {
    fn new(path: &str) -> Self {
        let mut device = LinuxPCIDevice {
            path: PathBuf::from(path),
            address: String::new(),
            class_id: String::new(),
            class_name: String::new(),
            vendor_id: String::new(),
            vendor_name: String::new(),
            device_id: String::new(),
            device_name: String::new(),
            numa_node: -1,
        };

        Self::init(&mut device);

        if let Ok(lines) = read_lines(PATH_TO_PCI_IDS) {
            for line in lines {
                if let Ok(l) = line {
                    // Ignore empty lines, comments, and class definitions
                    if l.len() == 0 || l.starts_with("#") || l.starts_with("C") {
                        continue;
                    }

                    if !l.starts_with("\t") {
                        // This is the condition for vendors
                        let vendor_id = l[..4].trim_start();
                        let vendor_name = l[4..].trim_start();

                        if device.vendor_id() == vendor_id {
                            device.vendor_name = vendor_name.to_string();
                        }
                    } else if l.starts_with("\t") {
                        // This is the condition for devices
                        let device_id = l[..5].trim_start();
                        let device_name = l[5..].trim_start();

                        if device.device_id() == device_id {
                            device.device_name = device_name.to_string();
                        }
                    }
                }
            }
        }

        return device;
<<<<<<< HEAD
    }

    fn init(&mut self) {
        self.set_address();
        self.set_class_id();
        self.set_vendor_id();
        self.set_device_id();
        self.set_numa_node();
        self.set_class_name();
    }

    fn path(&self) -> PathBuf {
        self.path.to_owned()
    }

    fn address(&self) -> String {
        self.address.to_owned()
    }

    fn class_id(&self) -> String {
        self.class_id.to_owned()
    }

    fn vendor_id(&self) -> String {
        self.vendor_id.to_owned()
    }

    fn device_id(&self) -> String {
        self.device_id.to_owned()
    }

    fn numa_node(&self) -> isize {
        self.numa_node.to_owned()
    }

    fn class_name(&self) -> String {
        self.class_name.to_owned()
    }

    fn vendor_name(&self) -> String {
        self.vendor_name.to_owned()
    }

    fn device_name(&self) -> String {
        self.device_name.to_owned()
    }

    fn set_path(&mut self, p: PathBuf) {
        self.path = p;
    }

    fn set_address(&mut self) {
        self.address = basename(
            self.path()
                .as_path()
                .display()
                .to_string()
                .replace("0000:", ""),
        );
    }

    fn set_class_id(&mut self) {
        if let Ok(mut str) = std::fs::read_to_string(&self.path().join("class")) {
            str.pop();
            str = str.trim_start_matches("0x").chars().take(2).collect();
            self.class_id = str;
        }
    }

    fn set_vendor_id(&mut self) {
        if let Ok(mut str) = std::fs::read_to_string(&self.path().join("vendor")) {
            str = str.trim_start_matches("0x").to_string();
            str.pop();
            self.vendor_id = str;
        }
    }

    fn set_device_id(&mut self) {
        if let Ok(mut str) = std::fs::read_to_string(&self.path().join("device")) {
            str = str.trim_start_matches("0x").to_string();
            str.pop();
            self.device_id = str;
=======
    }

    fn init(&mut self) {
        self.set_address();
        self.set_class_id();
        self.set_vendor_id();
        self.set_device_id();
        self.set_class_name();
    }

    fn path(&self) -> PathBuf {
        self.path.to_owned()
    }

    fn address(&self) -> String {
        self.address.to_owned()
    }

    fn class_id(&self) -> String {
        self.class_id.to_owned()
    }

    fn vendor_id(&self) -> String {
        self.vendor_id.to_owned()
    }

    fn device_id(&self) -> String {
        self.device_id.to_owned()
    }

    fn numa_node(&self) -> isize {
        self.numa_node.to_owned()
    }

    fn class_name(&self) -> String {
        self.class_name.to_owned()
    }

    fn vendor_name(&self) -> String {
        self.vendor_name.to_owned()
    }

    fn device_name(&self) -> String {
        self.device_name.to_owned()
    }

    fn set_path(&mut self, p: PathBuf) {
        self.path = p;
    }

    fn set_address(&mut self) {
        self.address = basename(
            self.path()
                .as_path()
                .display()
                .to_string()
                .replace("0000:", ""),
        );
    }

    fn set_class_id(&mut self) {
        if let Ok(mut str) = std::fs::read_to_string(&self.path().join("class")) {
            str.pop();
            str = str.trim_start_matches("0x").chars().take(2).collect();
            self.class_id = str;
        }
    }

    fn set_vendor_id(&mut self) {
        if let Ok(mut str) = std::fs::read_to_string(&self.path().join("vendor")) {
            str = str.trim_start_matches("0x").to_string();
            str.pop();
            self.vendor_id = str;
        }
    }

    fn set_device_id(&mut self) {
        if let Ok(mut str) = std::fs::read_to_string(&self.path().join("device")) {
            str = str.trim_start_matches("0x").to_string();
            str.pop();
            self.device_id = str;
        }
    }

    fn set_numa_node(&mut self) {
        if let Ok(v) = std::fs::read_to_string(&self.path().join("vendor")) {
            if let Ok(p) = v.parse::<isize>() {
                return self.numa_node = p;
            }
        }
    }

    /// This function sets the PCI device's `class_name` associated
    /// with its `class_id` *as defined by **pci.ids***.
    fn set_class_name(&mut self) {
        if !&self.class_id.is_empty() {
            self.class_name = match &self.class_id[..] {
                "00" => DeviceClass::Unclassified.to_string(),
                "01" => DeviceClass::MassStorageController.to_string(),
                "02" => DeviceClass::NetworkController.to_string(),
                "03" => DeviceClass::DisplayController.to_string(),
                "04" => DeviceClass::MultimediaController.to_string(),
                "05" => DeviceClass::MemoryController.to_string(),
                "06" => DeviceClass::PCIBridge.to_string(),
                "07" => DeviceClass::CommunicationController.to_string(),
                "08" => DeviceClass::GenericSystemPeripheral.to_string(),
                "09" => DeviceClass::InputDeviceController.to_string(),
                "0a" => DeviceClass::DockingStation.to_string(),
                "0b" => DeviceClass::Processor.to_string(),
                "0c" => DeviceClass::SerialBusController.to_string(),
                "0d" => DeviceClass::WirelessController.to_string(),
                "0e" => DeviceClass::IntelligentController.to_string(),
                "0f" => DeviceClass::SatelliteCommunicationsController.to_string(),
                "10" => DeviceClass::EncryptionController.to_string(),
                "11" => DeviceClass::SignalProcessingController.to_string(),
                "12" => DeviceClass::ProcessingAccelerators.to_string(),
                "13" => DeviceClass::NonEssentialInstrumentation.to_string(),
                _ => DeviceClass::Unknown.to_string(),
            }
        }
    }

    fn set_vendor_name(&mut self, name: String) {
        self.vendor_name = name;
    }

    fn set_device_name(&mut self, name: String) {
        self.device_name = name;
    }
}

impl std::fmt::Display for LinuxPCIDevice {
    fn fmt(&self, f: &mut std::fmt::Formatter) -> std::fmt::Result {
        write!(f, "{}", self.address)
    }
}

impl Fetch for LinuxPCIDevice {
    fn fetch() -> Vec<LinuxPCIDevice> {
        let mut devices = Vec::new();
        let dir_entries = list_dir_entries(PATH_TO_PCI_DEVICES);
        for dir in dir_entries {
            let mut device = LinuxPCIDevice::new(dir.to_str().unwrap());
            device.init();
            devices.push(device);
>>>>>>> 50c98d62
        }
        return devices;
    }

<<<<<<< HEAD
    fn set_numa_node(&mut self) {
        if let Ok(v) = std::fs::read_to_string(&self.path().join("numa_node")) {
            if let Ok(p) = v.parse::<isize>() {
                return self.numa_node = p;
            }
        }
    }

    /// This function sets the PCI device's `class_name` associated
    /// with its `class_id` *as defined by **pci.ids***.
    fn set_class_name(&mut self) {
        if !&self.class_id.is_empty() {
            self.class_name = match &self.class_id[..] {
                "00" => DeviceClass::Unclassified.to_string(),
                "01" => DeviceClass::MassStorageController.to_string(),
                "02" => DeviceClass::NetworkController.to_string(),
                "03" => DeviceClass::DisplayController.to_string(),
                "04" => DeviceClass::MultimediaController.to_string(),
                "05" => DeviceClass::MemoryController.to_string(),
                "06" => DeviceClass::PCIBridge.to_string(),
                "07" => DeviceClass::CommunicationController.to_string(),
                "08" => DeviceClass::GenericSystemPeripheral.to_string(),
                "09" => DeviceClass::InputDeviceController.to_string(),
                "0a" => DeviceClass::DockingStation.to_string(),
                "0b" => DeviceClass::Processor.to_string(),
                "0c" => DeviceClass::SerialBusController.to_string(),
                "0d" => DeviceClass::WirelessController.to_string(),
                "0e" => DeviceClass::IntelligentController.to_string(),
                "0f" => DeviceClass::SatelliteCommunicationsController.to_string(),
                "10" => DeviceClass::EncryptionController.to_string(),
                "11" => DeviceClass::SignalProcessingController.to_string(),
                "12" => DeviceClass::ProcessingAccelerators.to_string(),
                "13" => DeviceClass::NonEssentialInstrumentation.to_string(),
                _ => DeviceClass::Unknown.to_string(),
            }
        }
    }

    fn set_vendor_name(&mut self, name: String) {
        self.vendor_name = name;
    }

    fn set_device_name(&mut self, name: String) {
        self.device_name = name;
    }
}

impl std::fmt::Display for LinuxPCIDevice {
    fn fmt(&self, f: &mut std::fmt::Formatter) -> std::fmt::Result {
        write!(f, "{}", self.address)
    }
}

impl Fetch for LinuxPCIDevice {
    fn fetch() -> Vec<LinuxPCIDevice> {
        let mut devices = Vec::new();
        let dir_entries = list_dir_entries(PATH_TO_PCI_DEVICES);
        for dir in dir_entries {
            let device = LinuxPCIDevice::new(dir.to_str().unwrap());
            devices.push(device);
        }
        return devices;
    }

=======
    fn fetch_detailed() -> Vec<LinuxPCIDevice> {
        if let Ok(lines) = read_lines(PATH_TO_PCI_IDS) {
            let mut devices = Self::fetch();
            for line in lines {
                if let Ok(l) = line {
                    // Ignore empty lines, comments, and class definitions
                    if l.len() == 0 || l.starts_with("#") || l.starts_with("C") {
                        continue;
                    }

                    if !l.starts_with("\t") {
                        // This is the condition for vendors
                        let vendor_id = l[..4].trim_start();
                        let vendor_name = l[4..].trim_start();

                        if devices.iter().any(|i| &i.vendor_id() == vendor_id) {
                            let index = devices
                                .iter()
                                .position(|p| p.vendor_id() == vendor_id)
                                .unwrap();
                            devices[index].set_vendor_name(vendor_name.to_string());
                        }
                    } else if l.starts_with("\t") {
                        // This is the condition for devices
                        let device_id = l[..5].trim_start();
                        let device_name = l[5..].trim_start();

                        if devices.iter().any(|i| &i.device_id() == device_id) {
                            let index = devices
                                .iter()
                                .position(|p| p.device_id() == device_id)
                                .unwrap();
                            devices[index].set_device_name(device_name.to_string());
                        }
                    }
                }
            }

            return devices;
        }

        vec![]
    }

>>>>>>> 50c98d62
    fn fetch_by_class(class: DeviceClass) -> Vec<LinuxPCIDevice> {
        let mut devices = Vec::new();
        let dir_entries = list_dir_entries(PATH_TO_PCI_DEVICES);
        for dir in dir_entries {
<<<<<<< HEAD
            let device: LinuxPCIDevice = LinuxPCIDevice::new(dir.to_str().unwrap());
            if device.class_name() == class.to_string() {
                devices.push(device);
=======
            let mut device: LinuxPCIDevice = LinuxPCIDevice::new(dir.to_str().unwrap());
            device.init();
            if device.class_name() == class.to_string() {
                devices.push(device);
            }
        }

        return devices;
    }

    fn fetch_by_class_detailed(class: DeviceClass) -> Vec<LinuxPCIDevice> {
        if let Ok(lines) = read_lines(PATH_TO_PCI_IDS) {
            let mut devices = Self::fetch_by_class(class);
            for line in lines {
                if let Ok(l) = line {
                    // Ignore empty lines, comments, and class definitions
                    if l.len() == 0 || l.starts_with("#") || l.starts_with("C") {
                        continue;
                    }

                    if !l.starts_with("\t") {
                        // This is the condition for vendors
                        let vendor_id = l[..4].trim_start();
                        let vendor_name = l[4..].trim_start();

                        if devices.iter().any(|i| &i.vendor_id() == vendor_id) {
                            let index = devices
                                .iter()
                                .position(|p| p.vendor_id() == vendor_id)
                                .unwrap();
                            devices[index].set_vendor_name(vendor_name.to_string());
                        }
                    } else if l.starts_with("\t") {
                        // This is the condition for devices
                        let device_id = l[..5].trim_start();
                        let device_name = l[5..].trim_start();

                        if devices.iter().any(|i| &i.device_id() == device_id) {
                            let index = devices
                                .iter()
                                .position(|p| p.device_id() == device_id)
                                .unwrap();
                            devices[index].set_device_name(device_name.to_string());
                        }
                    }
                }
>>>>>>> 50c98d62
            }

            return devices;
        }

        vec![]
    }

    fn fetch_gpus() -> Vec<LinuxPCIDevice> {
<<<<<<< HEAD
        let mut gpus: Vec<LinuxPCIDevice> = Self::fetch_by_class(DeviceClass::DisplayController);
=======
        let mut gpus: Vec<LinuxPCIDevice> =
            Self::fetch_by_class_detailed(DeviceClass::DisplayController);
>>>>>>> 50c98d62
        for gpu in &mut gpus {
            let whole_name = gpu.device_name();
            if let Some(start_bytes) = whole_name.find("[") {
                let end_bytes = whole_name.find("]").unwrap_or(whole_name.len());
                let new_name = &whole_name[start_bytes + 1..end_bytes];
                gpu.set_device_name(new_name.to_string());
            }
        }
        gpus
    }
}

#[cfg(test)]
mod tests {
    // Note this useful idiom: importing names from outer (for mod tests) scope.
    use super::*;

    #[test]
    fn test_address() {
<<<<<<< HEAD
        let device = LinuxPCIDevice::new("/sys/bus/pci/devices/0000:00:00.0");
=======
        let mut device = LinuxPCIDevice::new("/sys/bus/pci/devices/0000:00:00.0");
        device.init();
>>>>>>> 50c98d62
        assert_ne!(device.address(), "");
    }

    #[test]
    fn test_path() {
<<<<<<< HEAD
        let device = LinuxPCIDevice::new("/sys/bus/pci/devices/0000:00:00.0");
=======
        let mut device = LinuxPCIDevice::new("/sys/bus/pci/devices/0000:00:00.0");
        device.init();
>>>>>>> 50c98d62
        assert_ne!(device.path(), PathBuf::new());
    }

    #[test]
    fn test_class_name() {
<<<<<<< HEAD
        let device = LinuxPCIDevice::new("/sys/bus/pci/devices/0000:00:00.0");
=======
        let mut device = LinuxPCIDevice::new("/sys/bus/pci/devices/0000:00:00.0");
        device.init();
>>>>>>> 50c98d62
        assert_ne!(device.class_name(), "");
    }

    #[test]
    fn test_class_id() {
<<<<<<< HEAD
        let device = LinuxPCIDevice::new("/sys/bus/pci/devices/0000:00:00.0");
        assert_ne!(device.device_id(), "");
    }

    #[test]
    fn test_vendor_name() {
        let device = LinuxPCIDevice::new("/sys/bus/pci/devices/0000:00:00.0");
=======
        let mut device = LinuxPCIDevice::new("/sys/bus/pci/devices/0000:00:00.0");
        device.init();
        assert_ne!(device.device_id(), "");
    }
    

    #[test]
    fn test_vendor_name() {
        let mut device = LinuxPCIDevice::new("/sys/bus/pci/devices/0000:00:00.0");
        device.init();
>>>>>>> 50c98d62
        assert_ne!(device.vendor_name(), "");
    }

    #[test]
    fn test_vendor_id() {
<<<<<<< HEAD
        let device = LinuxPCIDevice::new("/sys/bus/pci/devices/0000:00:00.0");
=======
        let mut device = LinuxPCIDevice::new("/sys/bus/pci/devices/0000:00:00.0");
        device.init();
>>>>>>> 50c98d62
        assert_ne!(device.vendor_id(), "");
    }

    #[test]
    fn test_device_name() {
<<<<<<< HEAD
        let device = LinuxPCIDevice::new("/sys/bus/pci/devices/0000:00:00.0");
=======
        let mut device = LinuxPCIDevice::new("/sys/bus/pci/devices/0000:00:00.0");
        device.init();
>>>>>>> 50c98d62
        assert_ne!(device.vendor_name(), "");
    }

    #[test]
    fn test_device_id() {
<<<<<<< HEAD
        let device = LinuxPCIDevice::new("/sys/bus/pci/devices/0000:00:00.0");
=======
        let mut device = LinuxPCIDevice::new("/sys/bus/pci/devices/0000:00:00.0");
        device.init();
>>>>>>> 50c98d62
        assert_ne!(device.device_id(), "");
    }

    #[test]
    fn test_numa_node() {
<<<<<<< HEAD
        let device = LinuxPCIDevice::new("/sys/bus/pci/devices/0000:00:00.0");
=======
        let mut device = LinuxPCIDevice::new("/sys/bus/pci/devices/0000:00:00.0");
        device.init();
>>>>>>> 50c98d62
        assert_ne!(device.numa_node().to_string(), "");
    }
}<|MERGE_RESOLUTION|>--- conflicted
+++ resolved
@@ -67,7 +67,6 @@
         }
 
         return device;
-<<<<<<< HEAD
     }
 
     fn init(&mut self) {
@@ -150,93 +149,11 @@
             str = str.trim_start_matches("0x").to_string();
             str.pop();
             self.device_id = str;
-=======
-    }
-
-    fn init(&mut self) {
-        self.set_address();
-        self.set_class_id();
-        self.set_vendor_id();
-        self.set_device_id();
-        self.set_class_name();
-    }
-
-    fn path(&self) -> PathBuf {
-        self.path.to_owned()
-    }
-
-    fn address(&self) -> String {
-        self.address.to_owned()
-    }
-
-    fn class_id(&self) -> String {
-        self.class_id.to_owned()
-    }
-
-    fn vendor_id(&self) -> String {
-        self.vendor_id.to_owned()
-    }
-
-    fn device_id(&self) -> String {
-        self.device_id.to_owned()
-    }
-
-    fn numa_node(&self) -> isize {
-        self.numa_node.to_owned()
-    }
-
-    fn class_name(&self) -> String {
-        self.class_name.to_owned()
-    }
-
-    fn vendor_name(&self) -> String {
-        self.vendor_name.to_owned()
-    }
-
-    fn device_name(&self) -> String {
-        self.device_name.to_owned()
-    }
-
-    fn set_path(&mut self, p: PathBuf) {
-        self.path = p;
-    }
-
-    fn set_address(&mut self) {
-        self.address = basename(
-            self.path()
-                .as_path()
-                .display()
-                .to_string()
-                .replace("0000:", ""),
-        );
-    }
-
-    fn set_class_id(&mut self) {
-        if let Ok(mut str) = std::fs::read_to_string(&self.path().join("class")) {
-            str.pop();
-            str = str.trim_start_matches("0x").chars().take(2).collect();
-            self.class_id = str;
-        }
-    }
-
-    fn set_vendor_id(&mut self) {
-        if let Ok(mut str) = std::fs::read_to_string(&self.path().join("vendor")) {
-            str = str.trim_start_matches("0x").to_string();
-            str.pop();
-            self.vendor_id = str;
-        }
-    }
-
-    fn set_device_id(&mut self) {
-        if let Ok(mut str) = std::fs::read_to_string(&self.path().join("device")) {
-            str = str.trim_start_matches("0x").to_string();
-            str.pop();
-            self.device_id = str;
         }
     }
 
     fn set_numa_node(&mut self) {
-        if let Ok(v) = std::fs::read_to_string(&self.path().join("vendor")) {
+        if let Ok(v) = std::fs::read_to_string(&self.path().join("numa_node")) {
             if let Ok(p) = v.parse::<isize>() {
                 return self.numa_node = p;
             }
@@ -271,73 +188,7 @@
                 _ => DeviceClass::Unknown.to_string(),
             }
         }
-    }
-
-    fn set_vendor_name(&mut self, name: String) {
-        self.vendor_name = name;
-    }
-
-    fn set_device_name(&mut self, name: String) {
-        self.device_name = name;
-    }
-}
-
-impl std::fmt::Display for LinuxPCIDevice {
-    fn fmt(&self, f: &mut std::fmt::Formatter) -> std::fmt::Result {
-        write!(f, "{}", self.address)
-    }
-}
-
-impl Fetch for LinuxPCIDevice {
-    fn fetch() -> Vec<LinuxPCIDevice> {
-        let mut devices = Vec::new();
-        let dir_entries = list_dir_entries(PATH_TO_PCI_DEVICES);
-        for dir in dir_entries {
-            let mut device = LinuxPCIDevice::new(dir.to_str().unwrap());
-            device.init();
-            devices.push(device);
->>>>>>> 50c98d62
-        }
         return devices;
-    }
-
-<<<<<<< HEAD
-    fn set_numa_node(&mut self) {
-        if let Ok(v) = std::fs::read_to_string(&self.path().join("numa_node")) {
-            if let Ok(p) = v.parse::<isize>() {
-                return self.numa_node = p;
-            }
-        }
-    }
-
-    /// This function sets the PCI device's `class_name` associated
-    /// with its `class_id` *as defined by **pci.ids***.
-    fn set_class_name(&mut self) {
-        if !&self.class_id.is_empty() {
-            self.class_name = match &self.class_id[..] {
-                "00" => DeviceClass::Unclassified.to_string(),
-                "01" => DeviceClass::MassStorageController.to_string(),
-                "02" => DeviceClass::NetworkController.to_string(),
-                "03" => DeviceClass::DisplayController.to_string(),
-                "04" => DeviceClass::MultimediaController.to_string(),
-                "05" => DeviceClass::MemoryController.to_string(),
-                "06" => DeviceClass::PCIBridge.to_string(),
-                "07" => DeviceClass::CommunicationController.to_string(),
-                "08" => DeviceClass::GenericSystemPeripheral.to_string(),
-                "09" => DeviceClass::InputDeviceController.to_string(),
-                "0a" => DeviceClass::DockingStation.to_string(),
-                "0b" => DeviceClass::Processor.to_string(),
-                "0c" => DeviceClass::SerialBusController.to_string(),
-                "0d" => DeviceClass::WirelessController.to_string(),
-                "0e" => DeviceClass::IntelligentController.to_string(),
-                "0f" => DeviceClass::SatelliteCommunicationsController.to_string(),
-                "10" => DeviceClass::EncryptionController.to_string(),
-                "11" => DeviceClass::SignalProcessingController.to_string(),
-                "12" => DeviceClass::ProcessingAccelerators.to_string(),
-                "13" => DeviceClass::NonEssentialInstrumentation.to_string(),
-                _ => DeviceClass::Unknown.to_string(),
-            }
-        }
     }
 
     fn set_vendor_name(&mut self, name: String) {
@@ -366,108 +217,13 @@
         return devices;
     }
 
-=======
-    fn fetch_detailed() -> Vec<LinuxPCIDevice> {
-        if let Ok(lines) = read_lines(PATH_TO_PCI_IDS) {
-            let mut devices = Self::fetch();
-            for line in lines {
-                if let Ok(l) = line {
-                    // Ignore empty lines, comments, and class definitions
-                    if l.len() == 0 || l.starts_with("#") || l.starts_with("C") {
-                        continue;
-                    }
-
-                    if !l.starts_with("\t") {
-                        // This is the condition for vendors
-                        let vendor_id = l[..4].trim_start();
-                        let vendor_name = l[4..].trim_start();
-
-                        if devices.iter().any(|i| &i.vendor_id() == vendor_id) {
-                            let index = devices
-                                .iter()
-                                .position(|p| p.vendor_id() == vendor_id)
-                                .unwrap();
-                            devices[index].set_vendor_name(vendor_name.to_string());
-                        }
-                    } else if l.starts_with("\t") {
-                        // This is the condition for devices
-                        let device_id = l[..5].trim_start();
-                        let device_name = l[5..].trim_start();
-
-                        if devices.iter().any(|i| &i.device_id() == device_id) {
-                            let index = devices
-                                .iter()
-                                .position(|p| p.device_id() == device_id)
-                                .unwrap();
-                            devices[index].set_device_name(device_name.to_string());
-                        }
-                    }
-                }
-            }
-
-            return devices;
-        }
-
-        vec![]
-    }
-
->>>>>>> 50c98d62
     fn fetch_by_class(class: DeviceClass) -> Vec<LinuxPCIDevice> {
         let mut devices = Vec::new();
         let dir_entries = list_dir_entries(PATH_TO_PCI_DEVICES);
         for dir in dir_entries {
-<<<<<<< HEAD
             let device: LinuxPCIDevice = LinuxPCIDevice::new(dir.to_str().unwrap());
             if device.class_name() == class.to_string() {
                 devices.push(device);
-=======
-            let mut device: LinuxPCIDevice = LinuxPCIDevice::new(dir.to_str().unwrap());
-            device.init();
-            if device.class_name() == class.to_string() {
-                devices.push(device);
-            }
-        }
-
-        return devices;
-    }
-
-    fn fetch_by_class_detailed(class: DeviceClass) -> Vec<LinuxPCIDevice> {
-        if let Ok(lines) = read_lines(PATH_TO_PCI_IDS) {
-            let mut devices = Self::fetch_by_class(class);
-            for line in lines {
-                if let Ok(l) = line {
-                    // Ignore empty lines, comments, and class definitions
-                    if l.len() == 0 || l.starts_with("#") || l.starts_with("C") {
-                        continue;
-                    }
-
-                    if !l.starts_with("\t") {
-                        // This is the condition for vendors
-                        let vendor_id = l[..4].trim_start();
-                        let vendor_name = l[4..].trim_start();
-
-                        if devices.iter().any(|i| &i.vendor_id() == vendor_id) {
-                            let index = devices
-                                .iter()
-                                .position(|p| p.vendor_id() == vendor_id)
-                                .unwrap();
-                            devices[index].set_vendor_name(vendor_name.to_string());
-                        }
-                    } else if l.starts_with("\t") {
-                        // This is the condition for devices
-                        let device_id = l[..5].trim_start();
-                        let device_name = l[5..].trim_start();
-
-                        if devices.iter().any(|i| &i.device_id() == device_id) {
-                            let index = devices
-                                .iter()
-                                .position(|p| p.device_id() == device_id)
-                                .unwrap();
-                            devices[index].set_device_name(device_name.to_string());
-                        }
-                    }
-                }
->>>>>>> 50c98d62
             }
 
             return devices;
@@ -477,12 +233,7 @@
     }
 
     fn fetch_gpus() -> Vec<LinuxPCIDevice> {
-<<<<<<< HEAD
         let mut gpus: Vec<LinuxPCIDevice> = Self::fetch_by_class(DeviceClass::DisplayController);
-=======
-        let mut gpus: Vec<LinuxPCIDevice> =
-            Self::fetch_by_class_detailed(DeviceClass::DisplayController);
->>>>>>> 50c98d62
         for gpu in &mut gpus {
             let whole_name = gpu.device_name();
             if let Some(start_bytes) = whole_name.find("[") {
@@ -502,40 +253,24 @@
 
     #[test]
     fn test_address() {
-<<<<<<< HEAD
-        let device = LinuxPCIDevice::new("/sys/bus/pci/devices/0000:00:00.0");
-=======
-        let mut device = LinuxPCIDevice::new("/sys/bus/pci/devices/0000:00:00.0");
-        device.init();
->>>>>>> 50c98d62
+        let device = LinuxPCIDevice::new("/sys/bus/pci/devices/0000:00:00.0");
         assert_ne!(device.address(), "");
     }
 
     #[test]
     fn test_path() {
-<<<<<<< HEAD
-        let device = LinuxPCIDevice::new("/sys/bus/pci/devices/0000:00:00.0");
-=======
-        let mut device = LinuxPCIDevice::new("/sys/bus/pci/devices/0000:00:00.0");
-        device.init();
->>>>>>> 50c98d62
+        let device = LinuxPCIDevice::new("/sys/bus/pci/devices/0000:00:00.0");
         assert_ne!(device.path(), PathBuf::new());
     }
 
     #[test]
     fn test_class_name() {
-<<<<<<< HEAD
-        let device = LinuxPCIDevice::new("/sys/bus/pci/devices/0000:00:00.0");
-=======
-        let mut device = LinuxPCIDevice::new("/sys/bus/pci/devices/0000:00:00.0");
-        device.init();
->>>>>>> 50c98d62
+        let device = LinuxPCIDevice::new("/sys/bus/pci/devices/0000:00:00.0");
         assert_ne!(device.class_name(), "");
     }
 
     #[test]
     fn test_class_id() {
-<<<<<<< HEAD
         let device = LinuxPCIDevice::new("/sys/bus/pci/devices/0000:00:00.0");
         assert_ne!(device.device_id(), "");
     }
@@ -543,62 +278,30 @@
     #[test]
     fn test_vendor_name() {
         let device = LinuxPCIDevice::new("/sys/bus/pci/devices/0000:00:00.0");
-=======
-        let mut device = LinuxPCIDevice::new("/sys/bus/pci/devices/0000:00:00.0");
-        device.init();
+        assert_ne!(device.vendor_name(), "");
+    }
+
+    #[test]
+    fn test_vendor_id() {
+        let device = LinuxPCIDevice::new("/sys/bus/pci/devices/0000:00:00.0");
+        assert_ne!(device.vendor_id(), "");
+    }
+
+    #[test]
+    fn test_device_name() {
+        let device = LinuxPCIDevice::new("/sys/bus/pci/devices/0000:00:00.0");
+        assert_ne!(device.vendor_name(), "");
+    }
+
+    #[test]
+    fn test_device_id() {
+        let device = LinuxPCIDevice::new("/sys/bus/pci/devices/0000:00:00.0");
         assert_ne!(device.device_id(), "");
     }
-    
-
-    #[test]
-    fn test_vendor_name() {
-        let mut device = LinuxPCIDevice::new("/sys/bus/pci/devices/0000:00:00.0");
-        device.init();
->>>>>>> 50c98d62
-        assert_ne!(device.vendor_name(), "");
-    }
-
-    #[test]
-    fn test_vendor_id() {
-<<<<<<< HEAD
-        let device = LinuxPCIDevice::new("/sys/bus/pci/devices/0000:00:00.0");
-=======
-        let mut device = LinuxPCIDevice::new("/sys/bus/pci/devices/0000:00:00.0");
-        device.init();
->>>>>>> 50c98d62
-        assert_ne!(device.vendor_id(), "");
-    }
-
-    #[test]
-    fn test_device_name() {
-<<<<<<< HEAD
-        let device = LinuxPCIDevice::new("/sys/bus/pci/devices/0000:00:00.0");
-=======
-        let mut device = LinuxPCIDevice::new("/sys/bus/pci/devices/0000:00:00.0");
-        device.init();
->>>>>>> 50c98d62
-        assert_ne!(device.vendor_name(), "");
-    }
-
-    #[test]
-    fn test_device_id() {
-<<<<<<< HEAD
-        let device = LinuxPCIDevice::new("/sys/bus/pci/devices/0000:00:00.0");
-=======
-        let mut device = LinuxPCIDevice::new("/sys/bus/pci/devices/0000:00:00.0");
-        device.init();
->>>>>>> 50c98d62
-        assert_ne!(device.device_id(), "");
-    }
 
     #[test]
     fn test_numa_node() {
-<<<<<<< HEAD
-        let device = LinuxPCIDevice::new("/sys/bus/pci/devices/0000:00:00.0");
-=======
-        let mut device = LinuxPCIDevice::new("/sys/bus/pci/devices/0000:00:00.0");
-        device.init();
->>>>>>> 50c98d62
+        let device = LinuxPCIDevice::new("/sys/bus/pci/devices/0000:00:00.0");
         assert_ne!(device.numa_node().to_string(), "");
     }
 }